--- conflicted
+++ resolved
@@ -85,7 +85,8 @@
 
 INSTALL_MEDIUM_URL = "http://mirror.fakeos.org/%s/$major.$minor/os/$arch"
 
-<<<<<<< HEAD
+ENVIRONMENT = "Library"
+
 NOT_IMPLEMENTED = 'Test not implemented'
 
 SYNC_INTERVAL = {'hour': "hourly",
@@ -93,9 +94,4 @@
                  'week': "weekly"}
 
 REPO_TYPE = {'yum': "yum",
-             'puppet': "puppet"}
-=======
-ENVIRONMENT = "Library"
-
-NOT_IMPLEMENTED = 'Test not implemented'
->>>>>>> ec8674df
+             'puppet': "puppet"}
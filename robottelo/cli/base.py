--- conflicted
+++ resolved
@@ -181,7 +181,14 @@
         """
         cls.command_sub = "info"
 
-<<<<<<< HEAD
+        if options is None:
+            options = {}
+
+        if cls.command_requires_org and 'organization-id' not in options:
+            raise Exception(
+                'organization-id option is required for %s.info' %
+                cls.__name__)
+
         result = cls.execute(cls._construct_command(options), expect_csv=False)
 
         # info dictionary
@@ -209,23 +216,6 @@
 
         # update result
         result.stdout = r
-=======
-        if options is None:
-            options = {}
-
-        if cls.command_requires_org and 'organization-id' not in options:
-            raise Exception(
-                'organization-id option is required for %s.info' %
-                cls.__name__)
-
-        result = cls.execute(cls._construct_command(options), expect_csv=True)
-
-        if len(result.stdout) == 1:
-            result.stdout = result.stdout[0]
-        # This should never happen but we're trying to be safe
-        elif len(result.stdout) > 1:
-            raise Exception("Info subcommand returned more than 1 result.")
->>>>>>> 5991dfac
 
         return result
 

--- conflicted
+++ resolved
@@ -1402,7 +1402,6 @@
             ldapsession.user.search('')
         assert error.typename == "NavigationTriesExceeded"
     with session:
-<<<<<<< HEAD
         user_values = session.user.read(ad_data['ldap_user_name'])
         assert ad_data['ldap_user_name'] == user_values['user']['login']
         assert ad_data['ldap_user_name'] in user_values['user']['firstname']
@@ -1449,12 +1448,6 @@
             assert error.typename == "NavigationTriesExceeded"
     finally:
         entities.User(id=user.id).delete()
-=======
-        user_values = session.user.read(ldap_data['ldap_user_name'])
-        assert ldap_data['ldap_user_name'] == user_values['user']['login']
-        assert ldap_data['ldap_user_name'] in user_values['user']['firstname']
-        assert ldap_data['ldap_user_name'] in user_values['user']['lastname']
-        assert ldap_data['ldap_user_name'] in user_values['user']['mail']
 
 
 @pytest.mark.skip_if_open("BZ:1812688")
@@ -1607,5 +1600,4 @@
         session.activationkey.create({'name': ak_name})
         assert session.activationkey.search(ak_name)[0]['Name'] == ak_name
         current_user = session.activationkey.read(ak_name, 'current_user')['current_user']
-        assert user_name.capitalize() in current_user
->>>>>>> 4ff06d48
+        assert user_name.capitalize() in current_user
--- conflicted
+++ resolved
@@ -52,13 +52,9 @@
         self.create_partition_table(name, layout, os_family)
         self.partitiontable.delete(name, really=True)
         self.assertTrue(self.partitiontable.wait_until_element
-<<<<<<< HEAD
-                        (locators["notif.success"]))
+                        (common_locators["notif.success"]))
         self.assertIsNone(self.partitiontable.search(name, locators
                                                      ['ptable.ptable_name']))
-=======
-                        (common_locators["notif.success"]))
->>>>>>> ed423558
 
     def test_update_partition_table(self):
         """

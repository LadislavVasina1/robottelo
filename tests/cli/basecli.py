#!/usr/bin/env python
# -*- encoding: utf-8 -*-
# vim: ts=4 sw=4 expandtab ai

import logging.config
import unittest
from lib.cli.architecture import Architecture
from lib.cli.domain import Domain
from lib.cli.host import Host
from lib.cli.hostgroup import Hostgroup
from lib.cli.medium import Medium
from lib.cli.operatingsys import OperatingSys
from lib.cli.partitiontable import PartitionTable
from lib.cli.subnet import Subnet
from lib.cli.template import Template
from lib.cli.user import User
from lib.common import conf
from lib.cli.base import Base


class BaseCLI(unittest.TestCase):

<<<<<<< HEAD
    __initialized = False

    def _init_once(self):
        """
        A way to define stuff to be initialized in your test class.
        Override /me if needed.
        """
        pass

    def __init_once_me(self):
        """
        Local initialization - needed to be done once.
        """
        self.__class__.host = conf.properties['main.server.hostname']
        self.__class__.katello_user = \
            conf.properties['foreman.admin.username']
        self.__class__.katello_passwd = \
            conf.properties['foreman.admin.password']
        self.__class__.key_filename = \
            conf.properties['main.server.ssh.key_private']
        self.__class__.root = conf.properties['main.server.ssh.username']
        self.__class__.locale = conf.properties['main.locale']
        self.__class__.verbosity = int(conf.properties['nosetests.verbosity'])
=======
    def setUp(self):
        self.hostname = conf.properties['main.server.hostname']
        self.katello_user = conf.properties['foreman.admin.username']
        self.katello_passwd = conf.properties['foreman.admin.password']
        self.key_filename = conf.properties['main.server.ssh.key_private']
        self.root = conf.properties['main.server.ssh.username']
        self.locale = conf.properties['main.locale']
        self.verbosity = int(conf.properties['nosetests.verbosity'])
>>>>>>> 8a5af6bf

        logging.config.fileConfig("%s/logging.conf" % conf.get_root_path())
        # Hide base logger from paramiko
        logging.getLogger("paramiko").setLevel(logging.ERROR)

<<<<<<< HEAD
        self.__class__.logger = logging.getLogger("robottelo")
        self.__class__.logger.setLevel(self.verbosity * 10)

        # Library methods
        self.__class__.arch = Architecture()
        self.__class__.hostgroup = Hostgroup()
        self.__class__.medium = Medium()
        self.__class__.ptable = PartitionTable()
        self.__class__.subnet = Subnet()
        self.__class__.template = Template()
        self.__class__.user = User()

    def setUp(self):
        if not self.__initialized:
            self.__init_once_me()
            self._init_once()
            self.__class__.__initialized = True
=======
        self.logger = logging.getLogger("robottelo")
        self.logger.setLevel(self.verbosity * 10)

        self.conn = paramiko.SSHClient()
        self.conn.set_missing_host_key_policy(paramiko.AutoAddPolicy())
        #key = paramiko.RSAKey.from_private_key_file(self.key_filename)
        self.conn.connect(self.hostname, username=self.root,
                          key_filename=self.key_filename)

        # Library methods
        self.arch = Architecture(self.conn)
        self.domain = Domain(self.conn)
        self.host = Host(self.conn)
        self.hostgroup = Hostgroup(self.conn)
        self.medium = Medium(self.conn)
        self.os = OperatingSys(self.conn)
        self.ptable = PartitionTable(self.conn)
        self.subnet = Subnet(self.conn)
        self.template = Template(self.conn)
        self.user = User(self.conn)
>>>>>>> 8a5af6bf

    def upload_file(self, local_file, remote_file=None):
        """
        Uploads a remote file to a server.
        """

        if not remote_file:
            remote_file = local_file

        sftp = Base.get_connection().open_sftp()
        sftp.put(local_file, remote_file)
        sftp.close()<|MERGE_RESOLUTION|>--- conflicted
+++ resolved
@@ -20,7 +20,6 @@
 
 class BaseCLI(unittest.TestCase):
 
-<<<<<<< HEAD
     __initialized = False
 
     def _init_once(self):
@@ -34,7 +33,7 @@
         """
         Local initialization - needed to be done once.
         """
-        self.__class__.host = conf.properties['main.server.hostname']
+        self.__class__.hostname = conf.properties['main.server.hostname']
         self.__class__.katello_user = \
             conf.properties['foreman.admin.username']
         self.__class__.katello_passwd = \
@@ -44,29 +43,21 @@
         self.__class__.root = conf.properties['main.server.ssh.username']
         self.__class__.locale = conf.properties['main.locale']
         self.__class__.verbosity = int(conf.properties['nosetests.verbosity'])
-=======
-    def setUp(self):
-        self.hostname = conf.properties['main.server.hostname']
-        self.katello_user = conf.properties['foreman.admin.username']
-        self.katello_passwd = conf.properties['foreman.admin.password']
-        self.key_filename = conf.properties['main.server.ssh.key_private']
-        self.root = conf.properties['main.server.ssh.username']
-        self.locale = conf.properties['main.locale']
-        self.verbosity = int(conf.properties['nosetests.verbosity'])
->>>>>>> 8a5af6bf
 
         logging.config.fileConfig("%s/logging.conf" % conf.get_root_path())
         # Hide base logger from paramiko
         logging.getLogger("paramiko").setLevel(logging.ERROR)
 
-<<<<<<< HEAD
         self.__class__.logger = logging.getLogger("robottelo")
         self.__class__.logger.setLevel(self.verbosity * 10)
 
         # Library methods
         self.__class__.arch = Architecture()
+        self.__class__.domain = Domain()
+        self.__class__.host = Host()
         self.__class__.hostgroup = Hostgroup()
         self.__class__.medium = Medium()
+        self.__class__.os = OperatingSys()
         self.__class__.ptable = PartitionTable()
         self.__class__.subnet = Subnet()
         self.__class__.template = Template()
@@ -77,28 +68,6 @@
             self.__init_once_me()
             self._init_once()
             self.__class__.__initialized = True
-=======
-        self.logger = logging.getLogger("robottelo")
-        self.logger.setLevel(self.verbosity * 10)
-
-        self.conn = paramiko.SSHClient()
-        self.conn.set_missing_host_key_policy(paramiko.AutoAddPolicy())
-        #key = paramiko.RSAKey.from_private_key_file(self.key_filename)
-        self.conn.connect(self.hostname, username=self.root,
-                          key_filename=self.key_filename)
-
-        # Library methods
-        self.arch = Architecture(self.conn)
-        self.domain = Domain(self.conn)
-        self.host = Host(self.conn)
-        self.hostgroup = Hostgroup(self.conn)
-        self.medium = Medium(self.conn)
-        self.os = OperatingSys(self.conn)
-        self.ptable = PartitionTable(self.conn)
-        self.subnet = Subnet(self.conn)
-        self.template = Template(self.conn)
-        self.user = User(self.conn)
->>>>>>> 8a5af6bf
 
     def upload_file(self, local_file, remote_file=None):
         """

#!/usr/bin/env python
# -*- encoding: utf-8 -*-
# vim: ts=4 sw=4 expandtab ai

from base import Base
from locators import *


class OperatingSys(Base):
  
    def __init__(self, browser):
        self.browser = browser

    def create(self, name, major_version=None, minor_version=None, os_family=None):
        self.wait_until_element(locators["operatingsys.new"]).click()        
        if self.wait_until_element(locators["operatingsys.name"]):
            self.find_element(locators["operatingsys.name"]).send_keys(name)
            if self.wait_until_element(locators["operatingsys.major_version"]):
                self.find_element(locators["operatingsys.major_version"]).send_keys(major_version)     
            if minor_version:
                if self.wait_until_element(locators["operatingsys.minor_version"]):
                    self.find_element(locators["operatingsys.minor_version"]).send_keys(minor_version)
            if os_family:
                if self.wait_until_element(locators["operatingsys.family"]):
                    select = self.browser.find_element_by_tag_name("select")
                    allOptions = select.find_elements_by_tag_name("option")
                    for option in allOptions:
                        if option.get_attribute("value") == os_family:
                            option.click()
                            break
            self.find_element(locators["operatingsys.submit"]).click()
<<<<<<< HEAD
                  
=======

    def delete(self, osname, really):
        element = self.wait_until_element((locators["operatingsys.delete"][0], locators["operatingsys.delete"][1] % osname))
        if element:
            element.click()
            if really:
                alert = self.browser.switch_to_alert()
                alert.accept()
            else:
                alert = self.browser.switch_to_alert()
                alert.dismiss(self)
>>>>>>> 66477905
<|MERGE_RESOLUTION|>--- conflicted
+++ resolved
@@ -29,9 +29,6 @@
                             option.click()
                             break
             self.find_element(locators["operatingsys.submit"]).click()
-<<<<<<< HEAD
-                  
-=======
 
     def delete(self, osname, really):
         element = self.wait_until_element((locators["operatingsys.delete"][0], locators["operatingsys.delete"][1] % osname))
@@ -43,4 +40,3 @@
             else:
                 alert = self.browser.switch_to_alert()
                 alert.dismiss(self)
->>>>>>> 66477905
